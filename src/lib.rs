--- conflicted
+++ resolved
@@ -1044,7 +1044,6 @@
         n.leading_zeros() as isize | (1 << (RESIZE_STAMP_BITS - 1)) as isize
     }
 
-<<<<<<< HEAD
     /// Removes the key (and its corresponding value) from this map.
     /// This method does nothing if the key is not in the map.
     /// Returns the previous value associated with the given key.
@@ -1190,7 +1189,8 @@
             }
         }
         None
-=======
+    }
+
     /// An iterator visiting all key-value pairs in arbitrary order.
     /// The iterator element type is `(&'g K, &'g V)`.
     ///
@@ -1219,7 +1219,6 @@
         let table = self.table.load(Ordering::SeqCst, guard);
         let node_iter = NodeIter::new(table, guard);
         Values { node_iter, guard }
->>>>>>> 8c014c34
     }
 }
 
